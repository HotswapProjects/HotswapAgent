package org.hotswap.agent.plugin.spring.scanner;

import org.hotswap.agent.logging.AgentLogger;
import org.hotswap.agent.plugin.spring.ResetBeanPostProcessorCaches;
import org.hotswap.agent.plugin.spring.ResetRequestMappingCaches;
import org.hotswap.agent.plugin.spring.ResetSpringStaticCaches;
import org.hotswap.agent.plugin.spring.SpringPlugin;
import org.hotswap.agent.plugin.spring.getbean.ProxyReplacer;
import org.hotswap.agent.util.PluginManagerInvoker;
import org.hotswap.agent.util.ReflectionHelper;
import org.springframework.beans.BeanWrapper;
import org.springframework.beans.BeanWrapperImpl;
import org.springframework.beans.factory.NoSuchBeanDefinitionException;
import org.springframework.beans.factory.annotation.AnnotatedBeanDefinition;
import org.springframework.beans.factory.config.BeanDefinition;
import org.springframework.beans.factory.config.BeanDefinitionHolder;
import org.springframework.beans.factory.support.*;
import org.springframework.context.annotation.*;
import org.springframework.context.support.GenericApplicationContext;
import org.springframework.core.io.ByteArrayResource;
import org.springframework.core.io.Resource;
import org.springframework.core.type.classreading.CachingMetadataReaderFactory;
import org.springframework.core.type.classreading.MetadataReader;
import org.springframework.core.type.classreading.MetadataReaderFactory;

import java.io.IOException;
import java.util.HashMap;
import java.util.HashSet;
import java.util.Map;
import java.util.Set;

/**
 * Registers
 *
 * @author Jiri Bubnik
 */
public class ClassPathBeanDefinitionScannerAgent {
    private static AgentLogger LOGGER = AgentLogger.getLogger(ClassPathBeanDefinitionScannerAgent.class);

    private static Map<ClassPathBeanDefinitionScanner, ClassPathBeanDefinitionScannerAgent> instances = new HashMap<ClassPathBeanDefinitionScanner, ClassPathBeanDefinitionScannerAgent>();

    /**
     * Flag to check reload status.
     * In unit test we need to wait for reload finish before the test can continue. Set flag to true
     * in the test class and wait until the flag is false again.
     */
    public static boolean reloadFlag = false;

    // target scanner this agent shadows
    ClassPathBeanDefinitionScanner scanner;

    // list of basePackages registered with target scanner
    Set<String> basePackages = new HashSet<String>();

    // registry obtained from the scanner
    BeanDefinitionRegistry registry;

    // metadata resolver obtained from the scanner
    ScopeMetadataResolver scopeMetadataResolver;

    // bean name generator obtained from the scanner
    BeanNameGenerator beanNameGenerator;

    ClassLoader appClassLoader;

    /**
     * Return an agent instance for a scanner. If the instance does not exists yet, it is created.
     *
     * @param scanner the scanner
     * @return agent instance
     */
<<<<<<< HEAD
    public static ClassPathBeanDefinitionScannerAgent getInstance(ClassLoader appClassLoader, ClassPathBeanDefinitionScanner scanner) {
        if (!instances.containsKey(scanner)) {
            instances.put(scanner, new ClassPathBeanDefinitionScannerAgent(appClassLoader, scanner));
=======
    public static ClassPathBeanDefinitionScannerAgent getInstance(ClassPathBeanDefinitionScanner scanner) {
        ClassPathBeanDefinitionScannerAgent classPathBeanDefinitionScannerAgent = instances.get(scanner);
        // registry may be different if there is multiple app. (this is just a temporary solution)
        if (classPathBeanDefinitionScannerAgent == null || classPathBeanDefinitionScannerAgent.registry != scanner.getRegistry()) {
            instances.put(scanner, new ClassPathBeanDefinitionScannerAgent(scanner));
>>>>>>> 1c5787d0
        }
        return instances.get(scanner);
    }

    /**
     * Find scanner agent by base package.
     *
     * @param basePackage the scanner agent or null if no such agent exists
     * @return the agent
     */
    public static ClassPathBeanDefinitionScannerAgent getInstance(String basePackage) {
        for (ClassPathBeanDefinitionScannerAgent scannerAgent : instances.values()) {
            if (scannerAgent.basePackages.contains(basePackage))
                return scannerAgent;
        }
        return null;
    }

    // Create new instance from getInstance(ClassPathBeanDefinitionScanner scanner) and obtain services from the scanner
    private ClassPathBeanDefinitionScannerAgent(ClassLoader appClassLoader, ClassPathBeanDefinitionScanner scanner) {
        this.scanner = scanner;

        this.registry = scanner.getRegistry();
        this.scopeMetadataResolver = (ScopeMetadataResolver) ReflectionHelper.get(scanner, "scopeMetadataResolver");
        this.beanNameGenerator = (BeanNameGenerator) ReflectionHelper.get(scanner, "beanNameGenerator");
        this.appClassLoader = appClassLoader;
    }

    /**
     * Initialize base package from ClassPathBeanDefinitionScanner.scan() (hooked by a Transformer)
     *
     * @param basePackage package that Spring will scan
     */
    public void registerBasePackage(String basePackage) {
        this.basePackages.add(basePackage);

        PluginManagerInvoker.callPluginMethod(SpringPlugin.class, appClassLoader,
                "registerComponentScanBasePackage", new Class[]{String.class, Object.class}, new Object[]{basePackage, this});
    }

    /**
     * Called by a reflection command from SpringPlugin transformer.
     *
     * @param basePackage     base package on witch the transformer was registered, used to obtain associated scanner.
     * @param classDefinition new class definition
     * @throws IOException error working with classDefinition
     */
    public static void refreshClass(String basePackage, byte[] classDefinition) throws IOException {
        ClassPathBeanDefinitionScannerAgent scannerAgent = getInstance(basePackage);
        if (scannerAgent == null) {
            LOGGER.error("basePackage '{}' not associated with any scannerAgent", basePackage);
            return;
        }

        scannerAgent.resolveAndDefineBeanDefinition(classDefinition);
    }

    public void resolveAndDefineBeanDefinition(byte[] classDefinition) throws IOException {
        BeanDefinition beanDefinition = resolveBeanDefinition(classDefinition);
        if (beanDefinition != null) {
            defineBean(beanDefinition);
        }

        reloadFlag = false;
    }

    /**
     * Resolve candidate to a bean definition and (re)load in Spring.
     * Synchronize to avoid parallel bean definition - usually on reload the beans are interrelated
     * and parallel load will cause concurrent modification exception.
     *
     * @param candidate the candidate to reload
     */
    public void defineBean(BeanDefinition candidate) {
        synchronized (getClass()) { // TODO sychronize on DefaultListableFactory.beanDefinitionMap?

            ScopeMetadata scopeMetadata = this.scopeMetadataResolver.resolveScopeMetadata(candidate);
            candidate.setScope(scopeMetadata.getScopeName());
            String beanName = this.beanNameGenerator.generateBeanName(candidate, registry);

            if (candidate instanceof AbstractBeanDefinition) {
                postProcessBeanDefinition((AbstractBeanDefinition) candidate, beanName);
            }
            if (candidate instanceof AnnotatedBeanDefinition) {
                processCommonDefinitionAnnotations((AnnotatedBeanDefinition) candidate);
            }

            removeIfExists(beanName);
            if (checkCandidate(beanName, candidate)) {

                BeanDefinitionHolder definitionHolder = new BeanDefinitionHolder(candidate, beanName);
                definitionHolder = applyScopedProxyMode(scopeMetadata, definitionHolder, registry);

                LOGGER.reload("Registering Spring bean '{}'", beanName);
                LOGGER.debug("Bean definition '{}'", beanName, candidate);
                registerBeanDefinition(definitionHolder, registry);

                DefaultListableBeanFactory bf = maybeRegistryToBeanFactory();
                if (bf != null)
                    ResetRequestMappingCaches.reset(bf);

                ProxyReplacer.clearAllProxies();
                freezeConfiguration();
            }
        }


    }

    /**
     * If registry contains the bean, remove it first (destroying existing singletons).
     *
     * @param beanName name of the bean
     */
    private void removeIfExists(String beanName) {
        if (registry.containsBeanDefinition(beanName)) {
            LOGGER.debug("Removing bean definition '{}'", beanName);
            DefaultListableBeanFactory bf = maybeRegistryToBeanFactory();
            if (bf != null) {
                ResetRequestMappingCaches.reset(bf);
            }
            registry.removeBeanDefinition(beanName);

            ResetSpringStaticCaches.reset();
            if (bf != null) {
                ResetBeanPostProcessorCaches.reset(bf);
            }
        }
    }

    private DefaultListableBeanFactory maybeRegistryToBeanFactory() {
        if (registry instanceof DefaultListableBeanFactory) {
            return (DefaultListableBeanFactory) registry;
        } else if (registry instanceof GenericApplicationContext) {
            return ((GenericApplicationContext) registry).getDefaultListableBeanFactory();
        }
        return null;
    }

    // rerun freez configuration - this method is enhanced with cache reset
    private void freezeConfiguration() {
        if (registry instanceof DefaultListableBeanFactory) {
            ((DefaultListableBeanFactory) registry).freezeConfiguration();
        } else if (registry instanceof GenericApplicationContext) {
            (((GenericApplicationContext) registry).getDefaultListableBeanFactory()).freezeConfiguration();
        }
    }

    /**
     * Resolve bean definition from class definition if applicable.
     *
     * @param bytes class definition.
     * @return the definition or null if not a spring bean
     * @throws IOException
     */
    public BeanDefinition resolveBeanDefinition(byte[] bytes) throws IOException {
        Resource resource = new ByteArrayResource(bytes);
        resetCachingMetadataReaderFactoryCache();
        MetadataReader metadataReader = getMetadataReaderFactory().getMetadataReader(resource);

        if (isCandidateComponent(metadataReader)) {
            ScannedGenericBeanDefinition sbd = new ScannedGenericBeanDefinition(metadataReader);
            sbd.setResource(resource);
            sbd.setSource(resource);
            if (isCandidateComponent(sbd)) {
                LOGGER.debug("Identified candidate component class '{}'", metadataReader.getClassMetadata().getClassName());
                return sbd;
            } else {
                LOGGER.debug("Ignored because not a concrete top-level class '{}'", metadataReader.getClassMetadata().getClassName());
                return null;
            }
        } else {
            LOGGER.trace("Ignored because not matching any filter '{}' ", metadataReader.getClassMetadata().getClassName());
            return null;
        }
    }

    private MetadataReaderFactory getMetadataReaderFactory() {
        return (MetadataReaderFactory) ReflectionHelper.get(scanner, "metadataReaderFactory");
    }

    // metadataReader contains cache of loaded classes, reset this cache before BeanDefinition is resolved
    private void resetCachingMetadataReaderFactoryCache() {
        if (getMetadataReaderFactory() instanceof CachingMetadataReaderFactory) {
            Map metadataReaderCache = (Map) ReflectionHelper.getNoException(getMetadataReaderFactory(),
                    CachingMetadataReaderFactory.class, "metadataReaderCache");

            if (metadataReaderCache == null)
                metadataReaderCache = (Map) ReflectionHelper.getNoException(getMetadataReaderFactory(),
                        CachingMetadataReaderFactory.class, "classReaderCache");

            if (metadataReaderCache != null) {
                metadataReaderCache.clear();
                LOGGER.debug("Cache cleared: CachingMetadataReaderFactory.clearCache()");
            } else {
                LOGGER.warning("Cache NOT cleared: neither CachingMetadataReaderFactory.metadataReaderCache nor clearCache does not exist.");
            }


        }
    }


    ////////////////////////////////////////////////////////////////////////////////////////////
    // Access private / protected members
    ////////////////////////////////////////////////////////////////////////////////////////////

    private BeanDefinitionHolder applyScopedProxyMode(
            ScopeMetadata metadata, BeanDefinitionHolder definition, BeanDefinitionRegistry registry) {
        return (BeanDefinitionHolder) ReflectionHelper.invoke(null, AnnotationConfigUtils.class,
                "applyScopedProxyMode", new Class[]{ScopeMetadata.class, BeanDefinitionHolder.class, BeanDefinitionRegistry.class},
                metadata, definition, registry);

    }

    private void registerBeanDefinition(BeanDefinitionHolder definitionHolder, BeanDefinitionRegistry registry) {
        ReflectionHelper.invoke(scanner, ClassPathBeanDefinitionScanner.class,
                "registerBeanDefinition", new Class[]{BeanDefinitionHolder.class, BeanDefinitionRegistry.class}, definitionHolder, registry);
    }

    private boolean checkCandidate(String beanName, BeanDefinition candidate) {
        return (Boolean) ReflectionHelper.invoke(scanner, ClassPathBeanDefinitionScanner.class,
                "checkCandidate", new Class[]{String.class, BeanDefinition.class}, beanName, candidate);
    }

    private void processCommonDefinitionAnnotations(AnnotatedBeanDefinition candidate) {
        ReflectionHelper.invoke(null, AnnotationConfigUtils.class,
                "processCommonDefinitionAnnotations", new Class[]{AnnotatedBeanDefinition.class}, candidate);
    }

    private void postProcessBeanDefinition(AbstractBeanDefinition candidate, String beanName) {
        ReflectionHelper.invoke(scanner, ClassPathBeanDefinitionScanner.class,
                "postProcessBeanDefinition", new Class[]{AbstractBeanDefinition.class, String.class},
                candidate, beanName);
    }

    private boolean isCandidateComponent(AnnotatedBeanDefinition sbd) {
        return (Boolean) ReflectionHelper.invoke(scanner, ClassPathScanningCandidateComponentProvider.class,
                "isCandidateComponent", new Class[]{AnnotatedBeanDefinition.class}, sbd);
    }

    private boolean isCandidateComponent(MetadataReader metadataReader) {
        return (Boolean) ReflectionHelper.invoke(scanner, ClassPathScanningCandidateComponentProvider.class,
                "isCandidateComponent", new Class[]{MetadataReader.class}, metadataReader);
    }
}<|MERGE_RESOLUTION|>--- conflicted
+++ resolved
@@ -69,17 +69,11 @@
      * @param scanner the scanner
      * @return agent instance
      */
-<<<<<<< HEAD
     public static ClassPathBeanDefinitionScannerAgent getInstance(ClassLoader appClassLoader, ClassPathBeanDefinitionScanner scanner) {
-        if (!instances.containsKey(scanner)) {
-            instances.put(scanner, new ClassPathBeanDefinitionScannerAgent(appClassLoader, scanner));
-=======
-    public static ClassPathBeanDefinitionScannerAgent getInstance(ClassPathBeanDefinitionScanner scanner) {
         ClassPathBeanDefinitionScannerAgent classPathBeanDefinitionScannerAgent = instances.get(scanner);
         // registry may be different if there is multiple app. (this is just a temporary solution)
         if (classPathBeanDefinitionScannerAgent == null || classPathBeanDefinitionScannerAgent.registry != scanner.getRegistry()) {
-            instances.put(scanner, new ClassPathBeanDefinitionScannerAgent(scanner));
->>>>>>> 1c5787d0
+            instances.put(scanner, new ClassPathBeanDefinitionScannerAgent(appClassLoader, scanner));
         }
         return instances.get(scanner);
     }
